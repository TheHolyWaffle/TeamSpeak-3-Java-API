--- conflicted
+++ resolved
@@ -42,40 +42,20 @@
 	private static final DateFormat format = DateFormat.getInstance();
 	private final boolean debugToFile;
 	private File log;
-	
+
 	public LogHandler(boolean debugToFile) {
 		this.debugToFile = debugToFile;
-<<<<<<< HEAD
-		if(this.debugToFile) {
-=======
 		if (this.debugToFile) {
->>>>>>> a43548c2
 			log = new File("teamspeak.log");
 			if (!log.exists()) {
 				try {
 					log.createNewFile();
-<<<<<<< HEAD
-				} catch (IOException e) {
-=======
 				} catch (final IOException e) {
->>>>>>> a43548c2
 					e.printStackTrace();
 				}
 			}
 		}
 	}
-<<<<<<< HEAD
-			
-				
-	@Override
-	public void close() throws SecurityException {
-	}
-	
-	@Override
-	public void flush() {
-	}
-	
-=======
 
 	@Override
 	public void close() throws SecurityException {
@@ -85,7 +65,6 @@
 	public void flush() {
 	}
 
->>>>>>> a43548c2
 	@Override
 	public void publish(LogRecord record) {
 		if (record.getLevel().intValue() < Level.WARNING.intValue()) {
